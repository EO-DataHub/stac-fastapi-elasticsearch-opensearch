--- conflicted
+++ resolved
@@ -36,22 +36,14 @@
     restart: always
     build:
       context: .
-<<<<<<< HEAD
       dockerfile: Dockerfile.dev.os
-=======
-      dockerfile: Dockerfile.dev
->>>>>>> 223a9275
     environment:
       - APP_HOST=0.0.0.0
       - APP_PORT=8082
       - RELOAD=true
       - ENVIRONMENT=local
       - WEB_CONCURRENCY=10
-<<<<<<< HEAD
-      - ES_HOST=172.17.0.1
-=======
       - ES_HOST=opensearch
->>>>>>> 223a9275
       - ES_PORT=9202
       - ES_USE_SSL=false
       - ES_VERIFY_CERTS=false
@@ -65,11 +57,7 @@
     depends_on:
       - opensearch
     command:
-<<<<<<< HEAD
       bash -c "./scripts/wait-for-it-es.sh os-container:9202 && python -m stac_fastapi.opensearch.app"
-=======
-      bash -c "./scripts/wait-for-it-es.sh os-container:9202 && python -m stac_fastapi.elasticsearch.app"
->>>>>>> 223a9275
 
   elasticsearch:
     container_name: es-container
@@ -86,10 +74,7 @@
   opensearch:
     container_name: os-container
     image: opensearchproject/opensearch:${OPENSEARCH_VERSION:-2.11.1}
-<<<<<<< HEAD
-=======
     hostname: opensearch
->>>>>>> 223a9275
     environment:
       - discovery.type=single-node
       - plugins.security.disabled=true
