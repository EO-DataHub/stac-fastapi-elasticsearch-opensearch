--- conflicted
+++ resolved
@@ -1819,14 +1819,10 @@
         catalog_id = catalog["id"]
         gen_cat_path = self.generate_cat_path(cat_path)
 
-<<<<<<< HEAD
         if cat_path == "root":
             combi_cat_path = catalog_id
         else:
             combi_cat_path = gen_cat_path + "||" + catalog_id
-=======
-        combi_cat_path = gen_cat_path + "||" + catalog_id
->>>>>>> 1b04ad79
 
         if await self.client.exists(index=CATALOGS_INDEX, id=combi_cat_path):
             raise ConflictError(f"Catalog {catalog_id} already exists")
