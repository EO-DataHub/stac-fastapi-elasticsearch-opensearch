--- conflicted
+++ resolved
@@ -271,11 +271,7 @@
         # Construct catalog url path prefix
         catalog_url = f"catalogs/{full_catalog_path}"
 
-<<<<<<< HEAD
-        href = urljoin(base_url, f"{catalog_url}/search")
-=======
         search_href = urljoin(base_url, f"{catalog_url}/search")
->>>>>>> 6d39eab9
 
         # The following links should be rewritten for this catalog
         link_rels = []
